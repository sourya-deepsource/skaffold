--- conflicted
+++ resolved
@@ -743,44 +743,8 @@
         "pullSecret": {
           "type": "string"
         },
-<<<<<<< HEAD
-        "setValues": {
-          "additionalProperties": {
-            "type": "string"
-          },
-          "type": "object",
-          "default": "{}"
-        },
-        "setValueTemplates": {
-          "additionalProperties": {
-            "type": "string"
-          },
-          "type": "object",
-          "default": "{}"
-        },
-        "wait": {
-          "type": "boolean",
-          "default": "false"
-        },
-        "recreatePods": {
-          "type": "boolean",
-          "default": "false"
-        },
-        "skipDependencyBuild": {
-          "type": "boolean",
-          "default": "false"
-        },
-        "overrides": {
-          "additionalProperties": {},
-          "type": "object",
-          "default": "{}"
-        },
-        "packaged": {
-          "$ref": "#/definitions/HelmPackaged"
-=======
         "pullSecretName": {
           "type": "string"
->>>>>>> 464728c2
         },
         "timeout": {
           "type": "string"
