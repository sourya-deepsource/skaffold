--- conflicted
+++ resolved
@@ -16,42 +16,9 @@
           "type": "string",
           "default": "\"\""
         },
-<<<<<<< HEAD
-        {
-          "properties": {
-            "-": {
-              "type": "string"
-            },
-            "context": {
-              "type": "string",
-              "description": "Workspace directory where the artifact's sources are to be found.\nDefaults to `.`.\n"
-            },
-            "image": {
-              "type": "string",
-              "description": "ImageName name of the image to be built.\n"
-            },
-            "sync": {
-              "additionalProperties": {
-                "type": "string"
-              },
-              "type": "object",
-              "description": "Sync local files can be synced to remote pods (alpha) instead\nof triggering a rebuild of the artifact's image. This is a mapping\nof local files to sync to remote folders.\nFor example: `{'*.py': .}`.\n"
-            }
-          },
-          "description": "Artifact represents items that need to be built, along with the context in which\nthey should be built.\n"
-        }
-      ]
-    },
-    "ArtifactType": {
-      "properties": {
-        "bazel": {
-          "$ref": "#/definitions/BazelArtifact",
-          "description": "BazelArtifact requires bazel CLI to be installed and the artifacts sources to\ncontain [Bazel](https://bazel.build/) configuration files.\n"
-=======
         "build": {
           "$ref": "#/definitions/BuildConfig",
           "description": "describes how images are built."
->>>>>>> c4eeb66e
         },
         "test": {
           "$ref": "#/definitions/TestConfig",
@@ -478,43 +445,19 @@
         "releases"
       ],
       "properties": {
-<<<<<<< HEAD
-        "args": {
-          "items": {
-            "type": "string"
-          },
-          "type": "array",
-          "description": "Flags is passed as additional build flags to gradle\n"
-        },
-        "project": {
-          "type": "string",
-          "description": "Project selects which Gradle project to build.\n"
-=======
         "releases": {
           "items": {
             "$ref": "#/definitions/HelmRelease"
           },
           "type": "array",
           "description": "a list of Helm releases."
->>>>>>> c4eeb66e
         }
       },
       "description": "contains the configuration needed for deploying with \u003ccode\u003ehelm\u003c/code\u003e."
     },
     "KustomizeDeploy": {
       "properties": {
-<<<<<<< HEAD
-        "args": {
-          "items": {
-            "type": "string"
-          },
-          "type": "array",
-          "description": "Flags is passed as additional build flags to maven\n"
-        },
-        "module": {
-=======
         "path": {
->>>>>>> c4eeb66e
           "type": "string",
           "description": "the path to Kustomization files.",
           "default": "."
@@ -704,6 +647,10 @@
           "examples": [
             "{'*.py': .}"
           ]
+        },
+        "-": {
+          "type": "string",
+          "default": "\"\""
         }
       },
       "oneOf": [
