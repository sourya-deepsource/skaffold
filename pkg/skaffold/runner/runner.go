/*
Copyright 2019 The Skaffold Authors

Licensed under the Apache License, Version 2.0 (the "License");
you may not use this file except in compliance with the License.
You may obtain a copy of the License at

    http://www.apache.org/licenses/LICENSE-2.0

Unless required by applicable law or agreed to in writing, software
distributed under the License is distributed on an "AS IS" BASIS,
WITHOUT WARRANTIES OR CONDITIONS OF ANY KIND, either express or implied.
See the License for the specific language governing permissions and
limitations under the License.
*/

package runner

import (
	"context"
	"fmt"
	"io"
	"time"

	"github.com/pkg/errors"
	"github.com/sirupsen/logrus"

	"github.com/GoogleContainerTools/skaffold/pkg/skaffold/build"
	"github.com/GoogleContainerTools/skaffold/pkg/skaffold/build/cache"
	"github.com/GoogleContainerTools/skaffold/pkg/skaffold/build/kaniko"
	"github.com/GoogleContainerTools/skaffold/pkg/skaffold/build/local"
	"github.com/GoogleContainerTools/skaffold/pkg/skaffold/build/plugin"
	"github.com/GoogleContainerTools/skaffold/pkg/skaffold/build/tag"
	"github.com/GoogleContainerTools/skaffold/pkg/skaffold/color"
	"github.com/GoogleContainerTools/skaffold/pkg/skaffold/config"
	"github.com/GoogleContainerTools/skaffold/pkg/skaffold/deploy"
	"github.com/GoogleContainerTools/skaffold/pkg/skaffold/event"
	"github.com/GoogleContainerTools/skaffold/pkg/skaffold/kubernetes"
	"github.com/GoogleContainerTools/skaffold/pkg/skaffold/plugin/environments/gcb"
	runcontext "github.com/GoogleContainerTools/skaffold/pkg/skaffold/runner/context"
	"github.com/GoogleContainerTools/skaffold/pkg/skaffold/schema/latest"
	"github.com/GoogleContainerTools/skaffold/pkg/skaffold/sync"
	"github.com/GoogleContainerTools/skaffold/pkg/skaffold/sync/kubectl"
	"github.com/GoogleContainerTools/skaffold/pkg/skaffold/test"
	"github.com/GoogleContainerTools/skaffold/pkg/skaffold/version"
	"github.com/GoogleContainerTools/skaffold/pkg/skaffold/watch"
)

// SkaffoldRunner is responsible for running the skaffold build and deploy config.
type SkaffoldRunner struct {
	build.Builder
	deploy.Deployer
	test.Tester
	tag.Tagger
	sync.Syncer
	watch.Watcher

	cache             *cache.Cache
	runCtx            *runcontext.RunContext
	labellers         []deploy.Labeller
	builds            []build.Artifact
	hasBuilt          bool
	hasDeployed       bool
	imageList         *kubernetes.ImageList
	RPCServerShutdown func() error
}

<<<<<<< HEAD
// NewForConfig returns a new SkaffoldRunner for a SkaffoldPipeline
func NewForConfig(opts *config.SkaffoldOptions, cfg *latest.SkaffoldPipeline) (*SkaffoldRunner, error) {
	runCtx, err := runcontext.GetRunContext(opts, cfg)
=======
// NewForConfig returns a new SkaffoldRunner for a SkaffoldConfig
func NewForConfig(opts *config.SkaffoldOptions, cfg *latest.SkaffoldConfig) (*SkaffoldRunner, error) {
	kubeContext, err := kubectx.CurrentContext()
>>>>>>> b1dce640
	if err != nil {
		return nil, errors.Wrap(err, "getting run context")
	}

	tagger, err := getTagger(cfg.Build.TagPolicy, opts.CustomTag)
	if err != nil {
		return nil, errors.Wrap(err, "parsing tag config")
	}

	builder, err := getBuilder(runCtx)
	if err != nil {
		return nil, errors.Wrap(err, "parsing build config")
	}

	artifactCache := cache.NewCache(builder, opts, cfg.Build)
	tester, err := getTester(runCtx)
	if err != nil {
		return nil, errors.Wrap(err, "parsing test config")
	}

	deployer, err := getDeployer(runCtx)
	if err != nil {
		return nil, errors.Wrap(err, "parsing deploy config")
	}

	labellers := []deploy.Labeller{opts, builder, deployer, tagger}

	builder, tester, deployer = WithTimings(builder, tester, deployer, opts.CacheArtifacts)
	if opts.Notification {
		deployer = WithNotification(deployer)
	}

	trigger, err := watch.NewTrigger(opts)
	if err != nil {
		return nil, errors.Wrap(err, "creating watch trigger")
	}

	shutdown, err := event.InitializeState(runCtx)
	if err != nil {
		return nil, errors.Wrap(err, "initializing skaffold event handler")
	}

	event.LogSkaffoldMetadata(version.Get())

	return &SkaffoldRunner{
		Builder:           builder,
		Tester:            tester,
		Deployer:          deployer,
		Tagger:            tagger,
		Syncer:            kubectl.NewSyncer(runCtx.Namespaces),
		Watcher:           watch.NewWatcher(trigger),
		labellers:         labellers,
		imageList:         kubernetes.NewImageList(),
		cache:             artifactCache,
		runCtx:            runCtx,
		RPCServerShutdown: shutdown,
	}, nil
}

func getBuilder(ctx *runcontext.RunContext) (build.Builder, error) {
	switch {
	case ctx.Plugin:
		logrus.Debugln("Using builder plugins")
		return plugin.NewPluginBuilder(ctx)

	case len(ctx.Opts.PreBuiltImages) > 0:
		logrus.Debugln("Using pre-built images")
		return build.NewPreBuiltImagesBuilder(ctx), nil

	case ctx.Cfg.Build.LocalBuild != nil:
		logrus.Debugln("Using builder: local")
<<<<<<< HEAD
		return local.NewBuilder(ctx)
=======
		return local.NewBuilder(cfg.LocalBuild, kubeContext, opts.Prune(), opts.SkipTests)
>>>>>>> b1dce640

	case ctx.Cfg.Build.GoogleCloudBuild != nil:
		logrus.Debugln("Using builder: google cloud")
		return gcb.NewBuilder(ctx), nil

	case ctx.Cfg.Build.Cluster != nil:
		logrus.Debugln("Using builder: kaniko")
		return kaniko.NewBuilder(ctx)

	default:
		return nil, fmt.Errorf("unknown builder for config %+v", ctx.Cfg.Build)
	}
}

func getTester(ctx *runcontext.RunContext) (test.Tester, error) {
	return test.NewTester(ctx)
}

func getDeployer(ctx *runcontext.RunContext) (deploy.Deployer, error) {
	switch {
	case ctx.Cfg.Deploy.HelmDeploy != nil:
		return deploy.NewHelmDeployer(ctx), nil

	case ctx.Cfg.Deploy.KubectlDeploy != nil:
		return deploy.NewKubectlDeployer(ctx), nil

	case ctx.Cfg.Deploy.KustomizeDeploy != nil:
		return deploy.NewKustomizeDeployer(ctx), nil

	default:
		return nil, fmt.Errorf("unknown deployer for config %+v", ctx.Cfg.Deploy)
	}
}

func getTagger(t latest.TagPolicy, customTag string) (tag.Tagger, error) {
	switch {
	case customTag != "":
		return &tag.CustomTag{
			Tag: customTag,
		}, nil

	case t.EnvTemplateTagger != nil:
		return tag.NewEnvTemplateTagger(t.EnvTemplateTagger.Template)

	case t.ShaTagger != nil:
		return &tag.ChecksumTagger{}, nil

	case t.GitTagger != nil:
		return &tag.GitCommit{}, nil

	case t.DateTimeTagger != nil:
		return tag.NewDateTimeTagger(t.DateTimeTagger.Format, t.DateTimeTagger.TimeZone), nil

	default:
		return nil, fmt.Errorf("unknown tagger for strategy %+v", t)
	}
}

func (r *SkaffoldRunner) newLogger(out io.Writer, artifacts []*latest.Artifact) *kubernetes.LogAggregator {
	var imageNames []string
	for _, artifact := range artifacts {
		imageNames = append(imageNames, artifact.ImageName)
	}

	return kubernetes.NewLogAggregator(out, imageNames, r.imageList, r.runCtx.Namespaces)
}

// HasDeployed returns true if this runner has deployed something.
func (r *SkaffoldRunner) HasDeployed() bool {
	return r.hasDeployed
}

// HasBuilt returns true if this runner has built something.
func (r *SkaffoldRunner) HasBuilt() bool {
	return r.hasBuilt
}

func (r *SkaffoldRunner) buildTestDeploy(ctx context.Context, out io.Writer, artifacts []*latest.Artifact) error {
	bRes, err := r.BuildAndTest(ctx, out, artifacts)
	if err != nil {
		return err
	}

	// Update which images are logged.
	for _, build := range bRes {
		r.imageList.Add(build.Tag)
	}

	// Make sure all artifacts are redeployed. Not only those that were just built.
	r.builds = build.MergeWithPreviousBuilds(bRes, r.builds)

	if err := r.Deploy(ctx, out, r.builds); err != nil {
		return errors.Wrap(err, "deploy failed")
	}

	return nil
}

// Run builds artifacts, runs tests on built artifacts, and then deploys them.
func (r *SkaffoldRunner) Run(ctx context.Context, out io.Writer, artifacts []*latest.Artifact) error {
	if err := r.buildTestDeploy(ctx, out, artifacts); err != nil {
		return err
	}

	if r.runCtx.Opts.Tail {
		logger := r.newLogger(out, artifacts)
		if err := logger.Start(ctx); err != nil {
			return errors.Wrap(err, "starting logger")
		}
		<-ctx.Done()
	}

	return nil
}

type tagErr struct {
	tag string
	err error
}

// imageTags generates tags for a list of artifacts
func (r *SkaffoldRunner) imageTags(ctx context.Context, out io.Writer, artifacts []*latest.Artifact) (tag.ImageTags, error) {
	start := time.Now()
	color.Default.Fprintln(out, "Generating tags...")

	tagErrs := make([]chan tagErr, len(artifacts))

	for i := range artifacts {
		tagErrs[i] = make(chan tagErr, 1)

		i := i
		go func() {
			tag, err := r.Tagger.GenerateFullyQualifiedImageName(artifacts[i].Workspace, artifacts[i].ImageName)
			tagErrs[i] <- tagErr{tag: tag, err: err}
		}()
	}

	imageTags := make(tag.ImageTags, len(artifacts))

	for i, artifact := range artifacts {
		imageName := artifact.ImageName
		color.Default.Fprintf(out, " - %s -> ", imageName)

		select {
		case <-ctx.Done():
			return nil, context.Canceled

		case t := <-tagErrs[i]:
			tag := t.tag
			err := t.err
			if err != nil {
				return nil, errors.Wrapf(err, "generating tag for %s", imageName)
			}

			fmt.Fprintln(out, tag)

			imageTags[imageName] = tag
		}
	}

	color.Default.Fprintln(out, "Tags generated in", time.Since(start))
	return imageTags, nil
}

// BuildAndTest builds artifacts and runs tests on built artifacts
func (r *SkaffoldRunner) BuildAndTest(ctx context.Context, out io.Writer, artifacts []*latest.Artifact) ([]build.Artifact, error) {
	tags, err := r.imageTags(ctx, out, artifacts)
	if err != nil {
		return nil, errors.Wrap(err, "generating tag")
	}
	r.hasBuilt = true

	artifactsToBuild, res, err := r.cache.RetrieveCachedArtifacts(ctx, out, artifacts)
	if err != nil {
		return nil, errors.Wrap(err, "retrieving cached artifacts")
	}

	bRes, err := r.Build(ctx, out, tags, artifactsToBuild)
	if err != nil {
		return nil, errors.Wrap(err, "build failed")
	}
	r.cache.RetagLocalImages(ctx, out, artifactsToBuild, bRes)
	bRes = append(bRes, res...)
	if err := r.cache.CacheArtifacts(ctx, artifacts, bRes); err != nil {
		logrus.Warnf("error caching artifacts: %v", err)
	}
	if !r.runCtx.Opts.SkipTests {
		if err = r.Test(ctx, out, bRes); err != nil {
			return nil, errors.Wrap(err, "test failed")
		}
	}
	return bRes, err
}

// Deploy deploys the given artifacts
func (r *SkaffoldRunner) Deploy(ctx context.Context, out io.Writer, artifacts []build.Artifact) error {
	err := r.Deployer.Deploy(ctx, out, artifacts, r.labellers)
	r.hasDeployed = true
	return err
}

// TailLogs prints the logs for deployed artifacts.
func (r *SkaffoldRunner) TailLogs(ctx context.Context, out io.Writer, artifacts []*latest.Artifact, bRes []build.Artifact) error {
	if !r.runCtx.Opts.Tail {
		return nil
	}

	for _, b := range bRes {
		r.imageList.Add(b.Tag)
	}

	logger := r.newLogger(out, artifacts)
	if err := logger.Start(ctx); err != nil {
		return errors.Wrap(err, "starting logger")
	}

	<-ctx.Done()
	return nil
}<|MERGE_RESOLUTION|>--- conflicted
+++ resolved
@@ -65,15 +65,9 @@
 	RPCServerShutdown func() error
 }
 
-<<<<<<< HEAD
-// NewForConfig returns a new SkaffoldRunner for a SkaffoldPipeline
-func NewForConfig(opts *config.SkaffoldOptions, cfg *latest.SkaffoldPipeline) (*SkaffoldRunner, error) {
-	runCtx, err := runcontext.GetRunContext(opts, cfg)
-=======
 // NewForConfig returns a new SkaffoldRunner for a SkaffoldConfig
 func NewForConfig(opts *config.SkaffoldOptions, cfg *latest.SkaffoldConfig) (*SkaffoldRunner, error) {
-	kubeContext, err := kubectx.CurrentContext()
->>>>>>> b1dce640
+	runCtx, err := runcontext.GetRunContext(opts, &cfg.Pipeline)
 	if err != nil {
 		return nil, errors.Wrap(err, "getting run context")
 	}
@@ -145,11 +139,7 @@
 
 	case ctx.Cfg.Build.LocalBuild != nil:
 		logrus.Debugln("Using builder: local")
-<<<<<<< HEAD
 		return local.NewBuilder(ctx)
-=======
-		return local.NewBuilder(cfg.LocalBuild, kubeContext, opts.Prune(), opts.SkipTests)
->>>>>>> b1dce640
 
 	case ctx.Cfg.Build.GoogleCloudBuild != nil:
 		logrus.Debugln("Using builder: google cloud")
