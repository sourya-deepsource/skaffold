--- conflicted
+++ resolved
@@ -161,11 +161,7 @@
 				ImageName: "different-image",
 				Workspace: filepath.Join("path", "to"),
 				ArtifactType: latest.ArtifactType{
-<<<<<<< HEAD
-					JibArtifact: &latest.JibArtifact{Project: "project", Type: int(JibGradle)},
-=======
-					JibGradleArtifact: &latest.JibGradleArtifact{Project: "project", Flags: []string{"-Dimage=different-image"}},
->>>>>>> 43e326aa
+					JibArtifact: &latest.JibArtifact{Project: "project", Flags: []string{"-Dimage=different-image"}, Type: int(JibGradle)},
 				},
 			},
 		},
@@ -177,11 +173,7 @@
 				ImageName: "different-image",
 				Workspace: filepath.Join("path", "to"),
 				ArtifactType: latest.ArtifactType{
-<<<<<<< HEAD
 					JibArtifact: &latest.JibArtifact{Flags: []string{"-Dimage=different-image"}, Type: int(JibGradle)},
-=======
-					JibGradleArtifact: &latest.JibGradleArtifact{Flags: []string{"-Dimage=different-image"}},
->>>>>>> 43e326aa
 				},
 			},
 		},
@@ -190,32 +182,20 @@
 			config:        Jib{BuilderName: "Jib Maven Plugin", FilePath: filepath.Join("path", "to", "pom.xml"), Image: "image", Project: "project"},
 			manifestImage: "different-image",
 			expectedArtifact: latest.Artifact{
-<<<<<<< HEAD
-				ImageName:    "image",
+				ImageName:    "different-image",
 				Workspace:    filepath.Join("path", "to"),
-				ArtifactType: latest.ArtifactType{JibArtifact: &latest.JibArtifact{Project: "project", Type: int(JibMaven)}},
-=======
+				ArtifactType: latest.ArtifactType{JibArtifact: &latest.JibArtifact{Project: "project", Flags: []string{"-Dimage=different-image"}, Type: int(JibMaven)}},
+			},
+		},
+		{
+			description:   "jib maven without image and project",
+			config:        Jib{BuilderName: "Jib Maven Plugin", FilePath: filepath.Join("path", "to", "pom.xml")},
+			manifestImage: "different-image",
+			expectedArtifact: latest.Artifact{
 				ImageName: "different-image",
 				Workspace: filepath.Join("path", "to"),
 				ArtifactType: latest.ArtifactType{
-					JibMavenArtifact: &latest.JibMavenArtifact{Module: "project", Flags: []string{"-Dimage=different-image"}},
-				},
->>>>>>> 43e326aa
-			},
-		},
-		{
-			description:   "jib maven without image and project",
-			config:        Jib{BuilderName: "Jib Maven Plugin", FilePath: filepath.Join("path", "to", "pom.xml")},
-			manifestImage: "different-image",
-			expectedArtifact: latest.Artifact{
-				ImageName: "different-image",
-				Workspace: filepath.Join("path", "to"),
-				ArtifactType: latest.ArtifactType{
-<<<<<<< HEAD
 					JibArtifact: &latest.JibArtifact{Flags: []string{"-Dimage=different-image"}, Type: int(JibMaven)},
-=======
-					JibMavenArtifact: &latest.JibMavenArtifact{Flags: []string{"-Dimage=different-image"}},
->>>>>>> 43e326aa
 				},
 			},
 		},
@@ -224,15 +204,8 @@
 			config:        Jib{BuilderName: "Jib Gradle Plugin", FilePath: "build.gradle", Image: "image"},
 			manifestImage: "different-image",
 			expectedArtifact: latest.Artifact{
-<<<<<<< HEAD
-				ImageName:    "image",
-				ArtifactType: latest.ArtifactType{JibArtifact: &latest.JibArtifact{Type: int(JibGradle)}},
-=======
-				ImageName: "different-image",
-				ArtifactType: latest.ArtifactType{
-					JibGradleArtifact: &latest.JibGradleArtifact{Flags: []string{"-Dimage=different-image"}},
-				},
->>>>>>> 43e326aa
+				ImageName:    "different-image",
+				ArtifactType: latest.ArtifactType{JibArtifact: &latest.JibArtifact{Flags: []string{"-Dimage=different-image"}, Type: int(JibGradle)}},
 			},
 		},
 	}
